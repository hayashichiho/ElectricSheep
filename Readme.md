<<<<<<< HEAD
# ゆにこーんず
=======
# 🦄 ゆめにこーん♪
>>>>>>> c6cb407f

見たい夢を見ることができるデバイスを実装するためのシステムです。

## ✨ 機能

- 📈 **通信**: 心拍データ、呼吸データをリアルタイム送信、グラフ表示
- ⚠️ **Danger機能**: 危険値でHP減少・警告表示
- 📂 **画像選択**: ファイルから画像を選択できる
- ⏰ **アラーム機能**: 起きたい時間を設定できる
- 🕹️ **夢の詳細設定**: カーソルを動かして設定できる
- 🎨 **モダンUI**: グラデーション・アニメーション　

## 📁 プロジェクト構造

```
ElectricSheep/
├── .DS_Store
├── .gitignore
├── Readme.md
├── breathingSensor.cpp
├── chat.png
├── dashboard.png
├── father.png
├── index.html        
├── package-lock.json
├── package.json
├── script.js
├── setting.png
├── styles.css
├── toppage.html
├── upload.png
├── user1.png
├── user2.png
└── vital.png
```

## 📖 使用方法

1. **画像選択**: 「Please upload a photo.」ボタンで画像ファイルをアップロード
2. **アラーム設定**: 起きたい時間をセット
3. **詳細設定**: カーソルで設定する
4. **開始**: 「START」ボタンで開始

## 📄 ライセンス

このプロジェクトは MIT ライセンスの下で公開されています。詳細は [LICENSE](LICENSE) ファイルを参照してください。

## 📞 サポート

問題や質問がある場合は、[Issues](https://github.com/yourusername/biometric-video-monitor/issues) で報告してください。

---

**注意**: このアプリケーションは教育・デモンストレーション目的です。医療診断には使用しないでください。<|MERGE_RESOLUTION|>--- conflicted
+++ resolved
@@ -1,8 +1,4 @@
-<<<<<<< HEAD
-# ゆにこーんず
-=======
 # 🦄 ゆめにこーん♪
->>>>>>> c6cb407f
 
 見たい夢を見ることができるデバイスを実装するためのシステムです。
 
@@ -26,7 +22,7 @@
 ├── chat.png
 ├── dashboard.png
 ├── father.png
-├── index.html        
+├── index.html
 ├── package-lock.json
 ├── package.json
 ├── script.js
